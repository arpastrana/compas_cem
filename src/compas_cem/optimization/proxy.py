from time import time


__all__ = ["solve_nlopt_proxy"]


# ------------------------------------------------------------------------------
# Optimization
# ------------------------------------------------------------------------------

<<<<<<< HEAD
def optimizer_solve_nlopt_proxy(form, goals, constraints, algorithm, kmax, stopval, stepsize):
    """
    A wrapper around ``Optimizer.solve_nlopt`` to be used with an ``rpc.Proxy``.
    """
    return solve_nlopt_proxy(form, goals, constraints, algorithm, kmax, stopval, stepsize, "autodiff")


=======
>>>>>>> 069d15f8
def solve_nlopt_proxy(form, goals, constraints, algorithm, iters, step_size, stop_val, mode):
    """
    Deprecated version of ``optimizer_solve_nlopt_proxy``.
    """
    from compas_cem.optimization import Optimizer

    optimizer = Optimizer()

    # add goals
    for goal in goals:
        optimizer.add_goal(goal)

    # add constraints
    for constraint in constraints:
        optimizer.add_constraint(constraint)

    hyper_parameters = {"form": form,
                        "algorithm": algorithm,
                        "iters": iters,
                        "step_size": step_size,
                        "stop_val": stop_val,
                        "mode": mode
                        }

    start = time()
    x_opt, l_opt, evals = optimizer.solve_nlopt(**hyper_parameters)
    duration = time() - start

    return form, x_opt, l_opt, evals, duration

# ------------------------------------------------------------------------------
# Main
# ------------------------------------------------------------------------------

if __name__ == "__main__":
    pass<|MERGE_RESOLUTION|>--- conflicted
+++ resolved
@@ -8,16 +8,6 @@
 # Optimization
 # ------------------------------------------------------------------------------
 
-<<<<<<< HEAD
-def optimizer_solve_nlopt_proxy(form, goals, constraints, algorithm, kmax, stopval, stepsize):
-    """
-    A wrapper around ``Optimizer.solve_nlopt`` to be used with an ``rpc.Proxy``.
-    """
-    return solve_nlopt_proxy(form, goals, constraints, algorithm, kmax, stopval, stepsize, "autodiff")
-
-
-=======
->>>>>>> 069d15f8
 def solve_nlopt_proxy(form, goals, constraints, algorithm, iters, step_size, stop_val, mode):
     """
     Deprecated version of ``optimizer_solve_nlopt_proxy``.
